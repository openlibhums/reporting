--- conflicted
+++ resolved
@@ -29,11 +29,8 @@
     fields,
 )
 from django.db.models.functions import TruncMonth
-<<<<<<< HEAD
 from django.utils.text import capfirst
-=======
 from django.contrib import messages
->>>>>>> 75d4003c
 
 from submission import models as sm
 from core.files import serve_temp_file
@@ -1014,7 +1011,6 @@
     return export_csv(all_rows)
 
 
-<<<<<<< HEAD
 @cache(600)
 def get_report_reviewers_data(journal):
     return rm.ReviewAssignment.objects.filter(
@@ -1352,7 +1348,8 @@
         )
 
     return headers, iterable
-=======
+
+
 def manager_metrics_summary(repository, start_date, end_date):
     preprints = repository_models.Preprint.objects.filter(
         repository=repository,
@@ -1376,5 +1373,4 @@
             )
         )
     )
-    return preprints
->>>>>>> 75d4003c
+    return preprints