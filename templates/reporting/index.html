{% extends "admin/core/base.html" %}

{% block title %}Reports{% endblock %}
{% block title-section %}Reports{% endblock %}
{% block title-sub %}Lists available reports{% endblock %}

{% block breadcrumbs %}
    {{ block.super }}
    <li><a href="{% url 'reporting_index' %}">Reporting Index</a></li>
{% endblock %}

{% block body %}
    <div class="box">
        <div class="content">
            <div class="row expanded">
                <div class="large-6 columns">

                    <ul class="accordion" data-accordion>
                        <li class="accordion-item" data-accordion-item>
                            <a href="#" class="accordion-title">Press Report</a>
                            <div class="accordion-content" data-tab-content>
                                <p>Shows information at the press level eg. most viewed paper, most viewed journal, submissions etc.</p>
                                <a href="{% url 'reporting_press' %}">View Report</a>
                            </div>
                        </li>
                        <li class="accordion-item" data-accordion-item>
                            <a href="#" class="accordion-title">Journal Usage by Month Report</a>
                            <div class="accordion-content" data-tab-content>
                                <p>Shows journal usages (views and downloads) grouped by month.</p>
                                <a href="{% url 'reporting_journal_usage_by_month' %}">View Report</a>
                            </div>
                        </li>
                        <li class="accordion-item" data-accordion-item>
                            <a href="#" class="accordion-title">Article Metrics</a>
                            <div class="accordion-content" data-tab-content>
                                <p>This report provides view and download metrics grouped by Article for a given Journal.</p>
                                <form method="POST">
                                    {% csrf_token %}
                                    {{ journal_report_form }}
                                </form>
                            </div>
                        </li>
                        <li class="accordion-item" data-accordion-item>
                            <a href="#" class="accordion-title">Production Times</a>
                            <div class="accordion-content" data-tab-content>
                                <p>This report provides average times for production tasks.</p>
                                <a href="{% url 'reporting_production' %}">View Report</a>
                            </div>
                        </li>
                        <li class="accordion-item" data-accordion-item>
                            <a href="#" class="accordion-title">Geographical Spread</a>
                            <div class="accordion-content" data-tab-content>
                                <p>This report provides views and downloads grouped by country</p>
                                {% if request.user.is_staff  %}
                                <a href="{% url 'reporting_geo' %}">View Report by Press</a>
                                {% else %}
                                    Only staff can view the Press level report.
                                {% endif %}
                                {% if request.journal %}
                                <a href="{% url 'report_geo_journal' request.journal.pk %}"> View Report by Journal</a>
                                {% endif %}
                            </div>
                        </li>
                        <li class="accordion-item" data-accordion-item>
                            <a href="#" class="accordion-title">Peer Review Report</a>
                            <div class="accordion-content" data-tab-content>
                                <p>This report shows reviews and their time to completion.</p>
                                {% if request.journal %}
                                <a href="{% url 'reporting_review_journal' request.journal.pk %}">View Report</a>
                                {% else %}
                                    <small>
                                        <ul>
                                            <li><a href="{% url 'reporting_review' %}">View Report for All Journals</a>
                                            </li>
                                            {% for journal_ in journals %}
                                                <li><a href="{% url 'reporting_review_journal' journal_.pk %}">View
                                                    Report for {{ journal_.name }}</a></li>
                                            {% endfor %}
                                        </ul>
                                    </small>
                                {% endif %}
                            </div>
                        </li>
                        <li class="accordion-item" data-accordion-item>
                            <a href="#" class="accordion-title">Article Citations</a>
                            <div class="accordion-content" data-tab-content>
                                <p>This report shows article citations</p>
                                <a href="{% url 'report_citations' %}">View Report</a>
                            </div>
                        </li>
                        <li class="accordion-item" data-accordion-item>
                            <a href="#" class="accordion-title">Article Authors</a>
                            <div class="accordion-content" data-tab-content>
                                <p>This report displays published articles by each author</p>
                                <a href="{% url 'report_authors' %}">View Report</a>
                            </div>
                        </li>
                        <li class="accordion-item" data-accordion-item>
                            <a href="#" class="accordion-title">Journal Citations</a>
                            <div class="accordion-content" data-tab-content>
                                <p>This report shows journal citation totals</p>
                                <a href="{% url 'report_all_citations' %}">View Report</a>
                            </div>
                        </li>
                        {% if books_plugin_installed and request.user.is_staff %}
                            <li class="accordion-item" data-accordion-item>
                            <a href="#" class="accordion-title">Book Citations</a>
                            <div class="accordion-content" data-tab-content>
                                <p>This report shows total book citations</p>
                                <a href="{% url 'report_book_citations' %}">View Report</a>
                            </div>
                        </li>
                        {% endif %}
                        <li class="accordion-item" data-accordion-item>
                            <a href="#" class="accordion-title">Crossref DOI URLs</a>
                            <div class="accordion-content" data-tab-content>
                                <p>Generate a TSV file that can be shared with Crossref to bulk update URLs linked to DOIs stored in Janeway</p>
                                <a class="button" href="{% url 'reporting_crossref_dois' request.journal.pk %}">Download DOI Urls</a>
                                <p>Generate a TSV file that can be shared to bulk update Full-text URLs for updating CrossCheck</p>
                                <a class="button" href="{% url 'reporting_crossref_dois_crosscheck' request.journal.pk %}">Download Crosscheck URLs</a>
                            </div>
                        </li>
                        <li class="accordion-item" data-accordion-item>
                            <a href="#" class="accordion-title">License Report</a>
                            <div class="accordion-content" data-tab-content>
                                <p>This report shows the number of article using licenses between two dates.</p>
                                <a href="{% url 'reporting_license' %}">View Report</a>
                            </div>
                        </li>
                        <li class="accordion-item" data-accordion-item>
                            <a href="#" class="accordion-title">Workflow Report</a>
                            <div class="accordion-content" data-tab-content>
                                <p>This report provides average times for:</p>
                                <ul>
                                    <li>Submission to Acceptance</li>
                                    <li>Acceptance to Publication</li>
                                    <li>Submission to Publication</li>
                                </ul>
                                <p>Data is presented in a series of averages followed by a table of data.</p>
                                <a href="{% url 'reporting_workflow' %}">View Report</a>
                            </div>
                        </li>
<<<<<<< HEAD

                         <li class="accordion-item" data-accordion-item>
                            <a href="#" class="accordion-title">Experimental Reports</a>
                            <div class="accordion-content" data-tab-content>
                                <p>Listed below are some experimental reports intended to be fully released as part of v1.6.</p>
                                <ul>
                                    <li>
                                        <a href="{% url 'report_workflow_stages' %}">Workflow Stage Time to Completion</a>
                                        <ul><li>Details how long an article took to complete each workflow stage.</li></ul>
                                    </li>
                                    <li>
                                        <a href="{% url 'report_authors_data' %}">Journal Authors Report</a>
                                        <ul><li>Shows users with the author role and statistics about their submissions.</li></ul>
                                    </li>
                                    <li>
                                        <a href="{% url 'report_reviewers' %}">Peer Reviewers Data Report</a>
                                        <ul><li>Shows statistics about each peer reviewer for this journal including total number of requests, accepted requests and declined requests.</li></ul>
                                    </li>
                                    <li>
                                        <a href="{% url 'report_yearly_stats' %}">Journal Yearly Statistics</a>
                                        <ul><li>For each year this journal has a published article this report shows the total number of submissions, acceptances, rejections, publications and the number of articles from that year that are still under review.</li></ul>
                                    </li>
                                    <li>
                                        <a href="{% url 'report_articles_under_review' %}">Articles Under Review</a>
                                        <ul><li>For each article lists the review assignments, reviewer information and status.</li></ul>
                                    </li>
                                </ul>
                            </div>
                        </li>
=======
                        {% if request.repository %}
                        <li class="accordion-item" data-accordion-item>
                            <a href="#" class="accordion-title">{{ request.repository.object_name }} Metrics</a>
                            <div class="accordion-content" data-tab-content>
                                <p>This report provides metrics for {{ request.repository.object_name_plural }}.</p>
                                <p>Data is presented as a table, one row for each preprint that had accesses
                                during the date range provided.</p>
                                <a href="{% url 'report_preprints_metrics' %}">View
                                    Report</a>
                            </div>
                        </li>
                        {% endif %}
>>>>>>> 75d4003c
                    </ul>
                </div>
            </div>
        </div>
    </div>
{% endblock %}<|MERGE_RESOLUTION|>--- conflicted
+++ resolved
@@ -140,8 +140,6 @@
                                 <a href="{% url 'reporting_workflow' %}">View Report</a>
                             </div>
                         </li>
-<<<<<<< HEAD
-
                          <li class="accordion-item" data-accordion-item>
                             <a href="#" class="accordion-title">Experimental Reports</a>
                             <div class="accordion-content" data-tab-content>
@@ -170,7 +168,6 @@
                                 </ul>
                             </div>
                         </li>
-=======
                         {% if request.repository %}
                         <li class="accordion-item" data-accordion-item>
                             <a href="#" class="accordion-title">{{ request.repository.object_name }} Metrics</a>
@@ -183,7 +180,6 @@
                             </div>
                         </li>
                         {% endif %}
->>>>>>> 75d4003c
                     </ul>
                 </div>
             </div>
